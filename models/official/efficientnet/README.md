# EfficientNets

[1] Mingxing Tan and Quoc V. Le.  EfficientNet: Rethinking Model Scaling for Convolutional Neural Networks. ICML 2019.
   Arxiv link: https://arxiv.org/abs/1905.11946.

Updates

<<<<<<< HEAD
  - **[Aug 2019] Released EfficientNet-EdgeTPU models: [EfficientNet-EdgeTPU README](edgetpu/README.md).**
=======
  - **[Aug 2019] Released EfficientNet-EdgeTPU models: [README](edgetpu/README.md) and [blog post](https://ai.googleblog.com/2019/08/efficientnet-edgetpu-creating.html).**
>>>>>>> 49f38fa4

  - [Jul 2019] Released new EfficientNet checkpoints trained with AutoAugment (better accuracy than paper).

  - [May 2019] Released EfficientNets code and weights: [blog post](https://ai.googleblog.com/2019/05/efficientnet-improving-accuracy-and.html)

## 1. About EfficientNet Models

EfficientNets are a family of image classification models, which achieve state-of-the-art accuracy, yet being an order-of-magnitude smaller and faster than previous models.

We develop EfficientNets based on AutoML and Compound Scaling. In particular, we first use [AutoML MNAS Mobile framework](https://ai.googleblog.com/2018/08/mnasnet-towards-automating-design-of.html) to develop a mobile-size baseline network, named as EfficientNet-B0; Then, we use the compound scaling method to scale up this baseline to obtain EfficientNet-B1 to B7.

<table border="0">
<tr>
    <td>
    <img src="./g3doc/params.png" width="100%" />
    </td>
    <td>
    <img src="./g3doc/flops.png", width="90%" />
    </td>
</tr>
</table>

EfficientNets achieve state-of-the-art accuracy on ImageNet with an order of magnitude better efficiency:


* In high-accuracy regime, our EfficientNet-B7 achieves state-of-the-art 84.4% top-1 / 97.1% top-5 accuracy on ImageNet with 66M parameters and 37B FLOPS, being 8.4x smaller and 6.1x faster on CPU inference than previous best [Gpipe](https://arxiv.org/abs/1811.06965).

* In middle-accuracy regime, our EfficientNet-B1 is 7.6x smaller and 5.7x faster on CPU inference than [ResNet-152](https://arxiv.org/abs/1512.03385), with similar ImageNet accuracy.

* Compared with the widely used [ResNet-50](https://arxiv.org/abs/1512.03385), our EfficientNet-B4 improves the top-1 accuracy from 76.3% of ResNet-50 to 82.6% (+6.3%), under similar FLOPS constraint.

## 2. Using Pretrained EfficientNet Checkpoints

We have provided a list of EfficientNet checkpoints for EfficientNet checkpoints: both w/ and w/o AutoAugment.

  * With standard ResNet preprocessing, we achieved similar accuracy as the original ICML paper.
  * WIth [AutoAugment](https://arxiv.org/abs/1805.09501) preprocessing, we achieved higher accuracy than the original ICML paper.

|               |   B0    |  B1   |  B2    |  B3   |  B4   |  B5    | B6 | B7 |
|----------     |--------  | ------| ------|------ |------ |------ | --- | --- |
| Standard preprocessing |  76.8% ([ckpt](https://storage.googleapis.com/cloud-tpu-checkpoints/efficientnet/ckpts/efficientnet-b0.tar.gz))   | 78.8% ([ckpt](https://storage.googleapis.com/cloud-tpu-checkpoints/efficientnet/ckpts/efficientnet-b1.tar.gz))  | 79.8% ([ckpt](https://storage.googleapis.com/cloud-tpu-checkpoints/efficientnet/ckpts/efficientnet-b2.tar.gz)) | 81.0% ([ckpt](https://storage.googleapis.com/cloud-tpu-checkpoints/efficientnet/ckpts/efficientnet-b3.tar.gz)) | 82.6% ([ckpt](https://storage.googleapis.com/cloud-tpu-checkpoints/efficientnet/ckpts/efficientnet-b4.tar.gz)) | 83.2% ([ckpt](https://storage.googleapis.com/cloud-tpu-checkpoints/efficientnet/ckpts/efficientnet-b5.tar.gz)) | | |
| AutoAugment |  77.3% ([ckpt](https://storage.googleapis.com/cloud-tpu-checkpoints/efficientnet/ckptsaug/efficientnet-b0.tar.gz))   | 79.2% ([ckpt](https://storage.googleapis.com/cloud-tpu-checkpoints/efficientnet/ckptsaug/efficientnet-b1.tar.gz))  | 80.3% ([ckpt](https://storage.googleapis.com/cloud-tpu-checkpoints/efficientnet/ckptsaug/efficientnet-b2.tar.gz)) | 81.7% ([ckpt](https://storage.googleapis.com/cloud-tpu-checkpoints/efficientnet/ckptsaug/efficientnet-b3.tar.gz)) | 83.0% ([ckpt](https://storage.googleapis.com/cloud-tpu-checkpoints/efficientnet/ckptsaug/efficientnet-b4.tar.gz)) | 83.7% ([ckpt](https://storage.googleapis.com/cloud-tpu-checkpoints/efficientnet/ckptsaug/efficientnet-b5.tar.gz)) |  84.2% ([ckpt](https://storage.googleapis.com/cloud-tpu-checkpoints/efficientnet/ckptsaug/efficientnet-b6.tar.gz)) | 84.5% ([ckpt](https://storage.googleapis.com/cloud-tpu-checkpoints/efficientnet/ckptsaug/efficientnet-b7.tar.gz))  |

<!--
| Acc. from paper        |  76.3%   | 78.8% | 79.8% | 81.1% | 82.6% | 83.3% |
-->

** To train EfficientNets with AutoAugment ([code](https://github.com/tensorflow/tpu/blob/master/models/official/efficientnet/autoaugment.py)), simply add option "--autoaugment_name=v0".

A quick way to use these checkpoints is to run:

    $ export MODEL=efficientnet-b0
    $ wget https://storage.googleapis.com/cloud-tpu-checkpoints/efficientnet/ckpts/${MODEL}.tar.gz
    $ tar xf ${MODEL}.tar.gz
    $ wget https://upload.wikimedia.org/wikipedia/commons/f/fe/Giant_Panda_in_Beijing_Zoo_1.JPG -O panda.jpg
    $ wget https://storage.googleapis.com/cloud-tpu-checkpoints/efficientnet/eval_data/labels_map.txt
    $ python eval_ckpt_main.py --model_name=$MODEL --ckpt_dir=$MODEL --example_img=panda.jpg --labels_map_file=labels_map.txt

Please refer to the following colab for more instructions on how to obtain and use those checkpoints.

  * [`eval_ckpt_example.ipynb`](eval_ckpt_example.ipynb): A colab example to load
 EfficientNet pretrained checkpoints files and use the restored model to classify images.


## 3. Using EfficientNet as Feature Extractor

```
    import efficientnet_builder
    features, endpoints = efficientnet_builder.build_model_base(images, 'efficientnet-b0')
```

  * Use `features` for classification finetuning.
  * Use `endpoints['reduction_i']` for detection/segmentation, as the last intermediate feature with reduction level `i`. For example, if input image has resolution 224x224, then:
    * `endpoints['reduction_1']` has resolution 112x112
    * `endpoints['reduction_2']` has resolution 56x56
    * `endpoints['reduction_3']` has resolution 28x28
    * `endpoints['reduction_4']` has resolution 14x14
    * `endpoints['reduction_5']` has resolution 7x7

## 4. Training EfficientNets on TPUs.


To train this model on Cloud TPU, you will need:

   * A GCE VM instance with an associated Cloud TPU resource
   * A GCS bucket to store your training checkpoints (the "model directory")
   * Install TensorFlow version >= 1.13 for both GCE VM and Cloud.

Then train the model:

    $ export PYTHONPATH="$PYTHONPATH:/path/to/models"
    $ python main.py --tpu=TPU_NAME --data_dir=DATA_DIR --model_dir=MODEL_DIR

    # TPU_NAME is the name of the TPU node, the same name that appears when you run gcloud compute tpus list, or ctpu ls.
    # MODEL_DIR is a GCS location (a URL starting with gs:// where both the GCE VM and the associated Cloud TPU have write access
    # DATA_DIR is a GCS location to which both the GCE VM and associated Cloud TPU have read access.


For more instructions, please refer to our tutorial: https://cloud.google.com/tpu/docs/tutorials/efficientnet<|MERGE_RESOLUTION|>--- conflicted
+++ resolved
@@ -5,11 +5,7 @@
 
 Updates
 
-<<<<<<< HEAD
-  - **[Aug 2019] Released EfficientNet-EdgeTPU models: [EfficientNet-EdgeTPU README](edgetpu/README.md).**
-=======
   - **[Aug 2019] Released EfficientNet-EdgeTPU models: [README](edgetpu/README.md) and [blog post](https://ai.googleblog.com/2019/08/efficientnet-edgetpu-creating.html).**
->>>>>>> 49f38fa4
 
   - [Jul 2019] Released new EfficientNet checkpoints trained with AutoAugment (better accuracy than paper).
 
